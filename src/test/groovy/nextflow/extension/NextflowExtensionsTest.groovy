--- conflicted
+++ resolved
@@ -223,8 +223,6 @@
         result[1] == ">prot3\nDD\n>prot4\nEE\nFF\nGG\n"
         result[2] == ">prot5\nLL\nNN\n"
 
-<<<<<<< HEAD
-=======
 
         when:
         def result2 = fasta.chopFasta(into: [], record: [id:true, seq: true] ) {
@@ -236,7 +234,6 @@
         result2[1] == [ 'prot2', 5 ]
         result2[2] == [ 'prot3', 2 ]
 
->>>>>>> 81295f1d
     }
 
     def 'test chop string' () {
