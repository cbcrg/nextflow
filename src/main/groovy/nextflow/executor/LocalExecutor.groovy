--- conflicted
+++ resolved
@@ -67,13 +67,8 @@
         /*
          * save the main script file
          */
-<<<<<<< HEAD
         final scriptStr = task.processor.normalizeScript(task.script.toString())
-        final scriptFile = new File(scratch, COMMAND_SCRIPT_FILENAME)
-=======
-        def scriptStr = task.processor.normalizeScript(task.script.toString())
-        def scriptFile = scratch.resolve(COMMAND_SCRIPT_FILENAME)
->>>>>>> 27460757
+        final scriptFile = scratch.resolve(COMMAND_SCRIPT_FILENAME)
         scriptFile.text = scriptStr
         final interpreter = task.processor.fetchInterpreter(scriptStr)
 
@@ -86,7 +81,6 @@
         /*
          * create the runner script which will launch the script
          */
-<<<<<<< HEAD
         def wrapperScript = []
         wrapperScript << "# task: ${task.name}\n"
         wrapperScript << staging
@@ -94,16 +88,8 @@
         wrapperScript << "$interpreter $COMMAND_SCRIPT_FILENAME"
         wrapperScript << ''
 
-        def wrapperFile = new File(scratch, COMMAND_WRAPPER_FILENAME)
+        def wrapperFile = scratch.resolve(COMMAND_WRAPPER_FILENAME)
         wrapperFile.text = task.processor.normalizeScript(wrapperScript.join('\n'))
-=======
-        def runnerText = """
-                    source $COMMAND_ENV_FILENAME
-                    $interpreter $COMMAND_SCRIPT_FILENAME
-                    """
-        def runnerFile = scratch.resolve(COMMAND_BASH_FILENAME)
-        runnerFile.text = task.processor.normalizeScript(runnerText)
->>>>>>> 27460757
 
         // the cmd list to launch it
         List cmd = new ArrayList(taskConfig.shell ?: 'bash' as List ) << COMMAND_WRAPPER_FILENAME
