--- conflicted
+++ resolved
@@ -18,11 +18,7 @@
  *   along with Nextflow.  If not, see <http://www.gnu.org/licenses/>.
  */
 
-<<<<<<< HEAD
-version = '0.11.4'
-=======
 version = '0.12.0'
->>>>>>> 5a8947ba
 apply plugin: 'groovy'
 apply plugin: 'idea'
 
@@ -94,21 +90,12 @@
 
 dependencies {
     compile(project(':nxf-commons'))
-<<<<<<< HEAD
-    compile "org.codehaus.groovy:groovy:2.3.8"
-    compile "org.codehaus.groovy:groovy-nio:2.3.8"
-    compile "org.codehaus.groovy:groovy-json:2.3.8"
-    compile "org.slf4j:jcl-over-slf4j:1.7.7"
-    compile "org.slf4j:jul-to-slf4j:1.7.7"
-    compile "org.slf4j:log4j-over-slf4j:1.7.7"
-=======
     compile "org.codehaus.groovy:groovy:2.3.9"
     compile "org.codehaus.groovy:groovy-nio:2.3.9"
     compile "org.codehaus.groovy:groovy-json:2.3.9"
     compile "org.slf4j:jcl-over-slf4j:1.7.8"
     compile "org.slf4j:jul-to-slf4j:1.7.8"
     compile "org.slf4j:log4j-over-slf4j:1.7.8"
->>>>>>> 5a8947ba
     compile "ch.qos.logback:logback-classic:1.1.2"
     compile "ch.qos.logback:logback-core:1.1.2"
     compile "org.codehaus.gpars:gpars:1.2.1"
@@ -146,13 +133,8 @@
 
     // Documentation required libraries
     gdocLibs 'org.fusesource.jansi:jansi:1.11'
-<<<<<<< HEAD
-    gdocLibs "org.codehaus.groovy:groovy-groovydoc:2.3.8"
-    gdocLibs "org.codehaus.groovy:groovy-ant:2.3.8"
-=======
     gdocLibs "org.codehaus.groovy:groovy-groovydoc:2.3.9"
     gdocLibs "org.codehaus.groovy:groovy-ant:2.3.9"
->>>>>>> 5a8947ba
 
 }
 
